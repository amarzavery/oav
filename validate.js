// Copyright (c) Microsoft Corporation. All rights reserved.
// Licensed under the MIT License. See License.txt in the project root for license information.

'use strict';

var msrest = require('ms-rest'),
  msrestazure = require('ms-rest-azure'),
  ResourceManagementClient = require('azure-arm-resource').ResourceManagementClient,
  log = require('./lib/util/logging'),
  utils = require('./lib/util/utils'),
  Constants = require('./lib/util/constants'),
  path = require('path'),
  util = require('util'),
  SpecValidator = require('./lib/specValidator');

exports.finalValidationResult = { validityStatus: true };

exports.getDocumentsFromCompositeSwagger = function getDocumentsFromCompositeSwagger(compositeSpecPath) {
  let compositeSwagger;
  let finalDocs = [];
  return utils.parseJson(compositeSpecPath).then(function (result) {
    compositeSwagger = result;
    if (!(compositeSwagger.documents && Array.isArray(compositeSwagger.documents) && compositeSwagger.documents.length > 0)) {
      throw new Error(`CompositeSwagger - ${compositeSpecPath} must contain a documents property and it must be of type array and it must be a non empty array.`);
    }
    let docs = compositeSwagger.documents;
    let basePath = path.dirname(compositeSpecPath);
    for (let i = 0; i < docs.length; i++) {
      if (docs[i].startsWith('.')) {
        docs[i] = docs[i].substring(1);
      }
      let individualPath = '';
      if (docs[i].startsWith('http')) {
        individualPath = docs[i];
      } else {
        individualPath = basePath + docs[i];
      }
      finalDocs.push(individualPath);
    }
    return finalDocs;
  }).catch(function (err) {
    log.error(err);
    return Promise.reject(err);
  });
};

exports.validateSpec = function validateSpec(specPath, json, consoleLogLevel, logFilepath) {
  if (consoleLogLevel) { log.consoleLogLevel = consoleLogLevel; }
  if (logFilepath) {
    log.filepath = logFilepath;
  } else {
    log.filepath = log.filepath;
  }
  let validator = new SpecValidator(specPath);
  exports.finalValidationResult[specPath] = validator.specValidationResult;
  return validator.initialize().then(function () {
    log.info(`Semantically validating  ${specPath}:\n`);
<<<<<<< HEAD
    validator.validateSpec().then(function (result) {
=======
    return validator.validateSpec().then(function (result) {
>>>>>>> 696bb894
      exports.updateEndResultOfSingleValidation(validator);
      exports.logDetailedInfo(validator, json);
      return Promise.resolve(result);
    });
  }).catch(function (err) {
    log.error(err);
    return Promise.reject(err);
  });
};

exports.validateCompositeSpec = function validateCompositeSpec(compositeSpecPath, json) {
  return exports.getDocumentsFromCompositeSwagger(compositeSpecPath).then(function (docs) {
    let promiseFactories = docs.map(function (doc) {
      return exports.validateSpec(doc, json);
    });
    return utils.executePromisesSequentially(promiseFactories);
  }).catch(function (err) {
    log.error(err);
    return Promise.reject(err);
  });
};

exports.validateExamples = function validateExamples(specPath, operationIds, json, consoleLogLevel, logFilepath) {
  if (consoleLogLevel) { log.consoleLogLevel = consoleLogLevel; }
  if (logFilepath) {
    log.filepath = logFilepath;
  } else {
    log.filepath = log.filepath;
  }
  let validator = new SpecValidator(specPath);
  exports.finalValidationResult[specPath] = validator.specValidationResult;
  return validator.initialize().then(function () {
    log.info(`Validating "examples" and "x-ms-examples" in  ${specPath}:\n`);
    validator.validateOperations(operationIds);
    exports.updateEndResultOfSingleValidation(validator);
    exports.logDetailedInfo(validator, json);
    return Promise.resolve(validator.specValidationResult);
  }).catch(function (err) {
    log.error(err);
    return Promise.reject(err);
  });
};

exports.validateExamplesInCompositeSpec = function validateExamplesInCompositeSpec(compositeSpecPath, json) {
  return exports.getDocumentsFromCompositeSwagger(compositeSpecPath).then(function (docs) {
    let promiseFactories = docs.map(function (doc) {
      return exports.validateExamples(doc, json);
    });
    return utils.executePromisesSequentially(promiseFactories);
  }).catch(function (err) {
    log.error(err);
    return Promise.reject(err);
  });
};

exports.updateEndResultOfSingleValidation = function updateEndResultOfSingleValidation(validator) {
  if (validator.specValidationResult.validityStatus) {
    let consoleLevel = log.consoleLogLevel;
    log.consoleLogLevel = 'info';
    log.info('No Errors were found.');
    log.consoleLogLevel = consoleLevel;
  }
  if (!validator.specValidationResult.validityStatus) {
    exports.finalValidationResult.validityStatus = validator.specValidationResult.validityStatus;
  }
  return;
};

exports.logDetailedInfo = function logDetailedInfo(validator, json) {
  if (json) {
    let consoleLevel = log.consoleLogLevel;
    log.consoleLogLevel = 'info';
    log.info('############################');
    log.info(validator.specValidationResult);
    log.info('----------------------------');
    log.consoleLogLevel = consoleLevel;
  } else {
    log.silly('############################');
    log.silly(validator.specValidationResult);
    log.silly('----------------------------');
  }
};

exports = module.exports;<|MERGE_RESOLUTION|>--- conflicted
+++ resolved
@@ -55,11 +55,7 @@
   exports.finalValidationResult[specPath] = validator.specValidationResult;
   return validator.initialize().then(function () {
     log.info(`Semantically validating  ${specPath}:\n`);
-<<<<<<< HEAD
-    validator.validateSpec().then(function (result) {
-=======
     return validator.validateSpec().then(function (result) {
->>>>>>> 696bb894
       exports.updateEndResultOfSingleValidation(validator);
       exports.logDetailedInfo(validator, json);
       return Promise.resolve(result);
